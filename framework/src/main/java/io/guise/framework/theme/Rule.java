/*
 * Copyright © 2005-2008 GlobalMentor, Inc. <http://www.globalmentor.com/>
 *
 * Licensed under the Apache License, Version 2.0 (the "License");
 * you may not use this file except in compliance with the License.
 * You may obtain a copy of the License at
 *
 *     http://www.apache.org/licenses/LICENSE-2.0
 *
 * Unless required by applicable law or agreed to in writing, software
 * distributed under the License is distributed on an "AS IS" BASIS,
 * WITHOUT WARRANTIES OR CONDITIONS OF ANY KIND, either express or implied.
 * See the License for the specific language governing permissions and
 * limitations under the License.
 */

package io.guise.framework.theme;

import java.lang.reflect.InvocationTargetException;
import java.net.URI;

<<<<<<< HEAD
import io.ploop.transform.urf.PLOOPURFProcessor;
import org.urframework.AbstractClassTypedURFResource;
import org.urframework.select.Select;
import org.urframework.select.Selector;

=======
>>>>>>> 071442fe
import com.globalmentor.util.DataException;

import static com.globalmentor.java.Objects.*;
import static io.guise.framework.theme.Theme.*;
import static org.urframework.select.Select.*;

/**
 * A rule for specifying part of a theme.
 * @author Garret Wilson
 */
public class Rule /*TODO fix for new URF: extends AbstractClassTypedURFResource*/ {

	/** Default constructor. */
	public Rule() {
		this(null); //construct the class with no reference URI
	}

	/**
	 * Reference URI constructor.
	 * @param referenceURI The reference URI for the new resource.
	 */
	public Rule(final URI referenceURI) {
		//TODO fix for new URF: super(referenceURI, THEME_NAMESPACE_URI); //construct the parent class
	}

	/**
	 * Return this rule's selector, or <code>null</code> if this rule has no selector property or the value is not a {@link Selector}.
	 * @return This rule's selector, or <code>null</code> if this rule has no selector property or the value is not a {@link Selector}.
	 * @see Select#SELECTOR_PROPERTY_URI
	 */
	/*TODO fix for new URF
	public Selector getSelector() {
		return asInstance(getPropertyValue(SELECTOR_PROPERTY_URI), Selector.class).orElse(null); //return the select.selector value TODO propagate Optional
	}
	*/

	/**
	 * Sets this rule's selector.
	 * @param selector This rule's selector, or <code>null</code> if this rule should have no selector property.
	 */
	/*TODO fix for new URF
	public void setSelector(final Selector selector) {
		setPropertyValue(SELECTOR_PROPERTY_URI, selector); //set the select.select property
	}
	*/

	/** @return This rule's apply declaration, or <code>null</code> if this rule has no <code>theme.apply</code> selector or the value is not a {@link Template}. */
	public Template getApply() {
<<<<<<< HEAD
		return asInstance(getPropertyValue(APPLY_PROPERTY_URI), Template.class).orElse(null); //return the theme.apply value if it is a Template TODO propagate Optional
=======
		throw new UnsupportedOperationException();
		//TODO fix for new URF: return asInstance(getPropertyValue(APPLY_PROPERTY_URI), Template.class); //return the theme.apply value if it is a Template
>>>>>>> 071442fe
	}

	/**
	 * Sets this rule's apply declaration.
	 * @param apply This rule's apply declaration, or <code>null</code> if this rule should have no apply declaration.
	 */
	public void setApply(final Template apply) {
		throw new UnsupportedOperationException();
		//TODO fix for new URF: setPropertyValue(APPLY_PROPERTY_URI, apply); //set the theme.apply property
	}

	/**
	 * Applies this rule to the given object. Providing a PLOOP processor allows consistency of referenced values across rule applications.
	 * @param object The object on which this rule should be applied.
	 * @param ploopProcessor The PLOOP processor for setting object properties.
	 * @return <code>true</code> if the rule selected the given object.
	 * @throws NullPointerException if the given object and/or PLOOP processor is <code>null</code>.
	 * @throws DataException if a resource is a Java-typed resource the class of which cannot be found.
	 * @throws DataException if a particular value is not an appropriate argument for the corresponding property.
	 * @throws DataException If a particular property could not be accessed.
	 * @throws InvocationTargetException if a resource indicates a Java class the constructor of which throws an exception.
	 */
	/*TODO fix for new URF 
	public boolean apply(final Object object, final PLOOPURFProcessor ploopProcessor) throws DataException, InvocationTargetException {
		final Selector selector = getSelector(); //get the selector, if any
		if(selector != null && selector.selects(object)) { //if this selector selects the object
			final Template template = getApply(); //get the template to apply, if any
			if(template != null) { //if there is a template
				template.apply(object, ploopProcessor); //apply the template to the object
			}
			return true; //indicate that the rule applied to the object
		}
		return false; //indicate that the rule didn't apply to the object
	}
	*/

}<|MERGE_RESOLUTION|>--- conflicted
+++ resolved
@@ -19,14 +19,6 @@
 import java.lang.reflect.InvocationTargetException;
 import java.net.URI;
 
-<<<<<<< HEAD
-import io.ploop.transform.urf.PLOOPURFProcessor;
-import org.urframework.AbstractClassTypedURFResource;
-import org.urframework.select.Select;
-import org.urframework.select.Selector;
-
-=======
->>>>>>> 071442fe
 import com.globalmentor.util.DataException;
 
 import static com.globalmentor.java.Objects.*;
@@ -75,12 +67,8 @@
 
 	/** @return This rule's apply declaration, or <code>null</code> if this rule has no <code>theme.apply</code> selector or the value is not a {@link Template}. */
 	public Template getApply() {
-<<<<<<< HEAD
-		return asInstance(getPropertyValue(APPLY_PROPERTY_URI), Template.class).orElse(null); //return the theme.apply value if it is a Template TODO propagate Optional
-=======
 		throw new UnsupportedOperationException();
 		//TODO fix for new URF: return asInstance(getPropertyValue(APPLY_PROPERTY_URI), Template.class); //return the theme.apply value if it is a Template
->>>>>>> 071442fe
 	}
 
 	/**
